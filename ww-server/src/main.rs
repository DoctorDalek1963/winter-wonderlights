//! This binary crate just runs the server for Winter WonderLights, currently just to test
//! features.

mod drivers;

use color_eyre::Result;
use futures_util::{future, pin_mut, stream::TryStreamExt, StreamExt};
use lazy_static::lazy_static;
use std::{
    io,
    net::SocketAddr,
    ops::Deref,
    sync::{Arc, RwLock},
    thread,
    time::Duration,
};
use tokio::{
    net::{TcpListener, TcpStream},
    signal,
    sync::broadcast,
};
use tokio_stream::wrappers::BroadcastStream;
use tokio_tungstenite::tungstenite;
use tracing::{debug, error, info, instrument, trace, warn};
use tracing_subscriber::{filter::LevelFilter, fmt::Layer, prelude::*, EnvFilter};
use tracing_unwrap::ResultExt;
use ww_driver_trait::Driver;
use ww_effects::{traits::get_config_filename, EffectDispatchList};
use ww_frame::FrameType;
use ww_shared::{ClientState, ClientToServerMsg, ServerToClientMsg};

/// The `.expect()` error message for serializing a [`ServerToClientMsg`].
const EXPECT_SERIALIZE_MSG: &str = "Serializing a ServerToClientMsg should never fail";

/// The filename for the server state config.
const SERVER_STATE_FILENAME: &str = "server_state.ron";

lazy_static! {
    /// The broadcast sender which lets you send messages to the background thread, which is
    /// running the effect itself.
    static ref SEND_MESSAGE_TO_THREAD: broadcast::Sender<ThreadMessage> = broadcast::channel(10).0;

    /// The broadcast sender which lets you send messages between client tasks to broadcast a
    /// message to all connected clients.
    static ref SEND_MESSAGE_BETWEEN_CLIENT_TASKS: broadcast::Sender<Vec<u8>> = broadcast::channel(100).0;
}

/// Possible messages to send to the effect thread.
#[derive(Clone, Copy, Debug, Eq, PartialEq)]
enum ThreadMessage {
    /// Restart the effect rendering.
    ///
    /// This could be because a new effect was selected or because the client wanted to restart the
    /// current effect.
    Restart,
}

/// A simple wrapper struct to hold the client state.
#[derive(Clone, Debug)]
struct WrappedClientState(Arc<RwLock<ClientState>>);

impl WrappedClientState {
    /// Initialise the server state.
    fn new() -> Self {
        Self(Arc::new(RwLock::new(ClientState::from_file(
            SERVER_STATE_FILENAME,
        ))))
    }

    /// Save the config of the client state.
    #[instrument(skip_all)]
    fn save_config(&self) {
        info!("Saving config to file");

        if let Some(config) = &self
            .read()
            .expect_or_log("Should be able to read client state")
            .effect_config
        {
            config.save_to_file(&get_config_filename(config.effect_name()));
        }
    }
}

impl Deref for WrappedClientState {
    type Target = RwLock<ClientState>;

    fn deref(&self) -> &Self::Target {
        &*self.0
    }
}

impl Drop for WrappedClientState {
    fn drop(&mut self) {
        self.read()
            .unwrap_or_log()
            .save_to_file(SERVER_STATE_FILENAME)
    }
}

<<<<<<< HEAD
/// Create a header that will allow the client to function properly without CORS getting in the way.
fn no_cors_header() -> Header {
    Header {
        field: "Access-Control-Allow-Origin"
            .parse()
            .expect_or_log("This &'static str should parse just fine"),
        value: "*"
            .parse()
            .expect_or_log("This &'static str should parse just fine"),
    }
}

#[instrument(skip_all, fields(addr = ?req.remote_addr()))]
fn handle_request(mut req: Request, client_state: &WrappedClientState) -> Result<()> {
    trace!(?req, "Received a new request");

    let mut body = String::new();
    req.as_reader().read_to_string(&mut body)?;
    let msg: ClientToServerMsg = ron::from_str(&body)?;

    trace!(?msg);

=======
/// Handle a single connection.
#[instrument(skip_all, fields(?addr))]
async fn handle_connection(
    socket: TcpStream,
    addr: SocketAddr,
    client_state: WrappedClientState,
) -> Result<()> {
>>>>>>> 3b84db0a
    /// Lock the local `client_state` for writing.
    macro_rules! write_state {
        ($name:ident => $body:expr) => {{
            let mut $name = client_state
                .write()
                .expect_or_log("Should be able to write to client state");
            $body;
            drop($name);
        }};
    }

    let ws_stream = tokio_tungstenite::accept_async(socket)
        .await
        .expect_or_log("Error during WebSocket handshake");

    info!("Created a new connection");

    let (outgoing, incoming) = ws_stream.split();

    // Read messages from this client and broadcast them down
    // [`SEND_MESSAGE_BETWEEN_CLIENT_TASKS`].
    let broadcast_incoming = incoming.try_for_each(|msg| {
        let send_update_client_state = || {
            SEND_MESSAGE_BETWEEN_CLIENT_TASKS
                .send(
                    bincode::serialize(&ServerToClientMsg::UpdateClientState(
                        client_state
                            .read()
                            .expect_or_log("Should be able to read client state")
                            .clone(),
                    ))
                    .expect_or_log(EXPECT_SERIALIZE_MSG),
                )
                .expect_or_log("Should be able to send message down tx")
        };

<<<<<<< HEAD
    /// Send an `UpdateClientState` response.
    macro_rules! respond_update_client_state {
        () => {
            req.respond(
                Response::from_string(
                    ron::to_string(&ServerToClientMsg::UpdateClientState(read_state!().clone()))
                        .expect_or_log(EXPECT_SERIALIZE_MSG),
                )
                .with_header(no_cors_header()),
            )?
=======
        let bytes = match msg {
            tungstenite::Message::Binary(bytes) => bytes,
            _ => {
                return future::err(tungstenite::Error::Protocol(
                    tungstenite::error::ProtocolError::ExpectedFragment(
                        tungstenite::protocol::frame::coding::Data::Binary,
                    ),
                ))
            }
>>>>>>> 3b84db0a
        };

        let msg: ClientToServerMsg = match bincode::deserialize(&bytes) {
            Ok(x) => x,
            Err(e) => {
                error!(?e, "Unable to deserialize client message; disconnecting it");
                return future::err(tungstenite::Error::Io(io::Error::new(
                    io::ErrorKind::InvalidData,
                    e,
                )));
            }
        };

        match msg {
            ClientToServerMsg::RequestUpdate => {
                // This is debug rather than info because the client does it every second
                debug!("Client requesting update");

                send_update_client_state();
            }
            ClientToServerMsg::UpdateConfig(new_config) => {
                info!(?new_config, "Client requesting config change");

                write_state!(state => {
                    state.effect_config = Some(new_config);
                    trace!(?state, "After updating client state config");
                });
                send_update_client_state();
            }
            ClientToServerMsg::ChangeEffect(new_effect) => {
                info!(?new_effect, "Client requesting effect change");

                client_state.save_config();

                write_state!(state => {
                    state.effect_name = new_effect;
                    state.effect_config = new_effect.map(|effect| effect.config_from_file());
                    debug!(?state, "After updating client state effect name");
                });

                SEND_MESSAGE_TO_THREAD
                    .send(ThreadMessage::Restart)
                    .expect_or_log("Unable to send ThreadMessage::Restart");

                send_update_client_state();
            }
            ClientToServerMsg::RestartCurrentEffect => {
                info!("Client requesting restart current effect");

                SEND_MESSAGE_TO_THREAD
                    .send(ThreadMessage::Restart)
                    .expect_or_log("Unable to send ThreadMessage::Restart");

                send_update_client_state();
            }
        };

        future::ok(())
    });

    // Receive messages from other client connections via [`SEND_MESSAGE_BETWEEN_CLIENT_TASKS`] and
    // forward these messages to this client through the WS outgoing half.
    let receive_from_other_clients = {
        let rx = BroadcastStream::new(SEND_MESSAGE_BETWEEN_CLIENT_TASKS.subscribe());
        rx.map(|bytes| {
            Ok(tungstenite::Message::Binary(
                bytes.expect_or_log("Error in receiving message down channel"),
            ))
        })
        .forward(outgoing)
    };

    pin_mut!(broadcast_incoming, receive_from_other_clients);
    future::select(broadcast_incoming, receive_from_other_clients).await;

    info!("Disconnecting client");

    Ok(())
}

/// Run the effect in the `state` with `tokio` and listen for messages on the
/// [`struct@SEND_MESSAGE_TO_THREAD`] channel. Intended to be run in a background thread.
#[instrument(skip_all)]
fn run_effect(client_state: WrappedClientState) {
    let runtime = tokio::runtime::Builder::new_current_thread()
        .enable_time()
        .build()
        .unwrap_or_log();
    let local = tokio::task::LocalSet::new();

    let mut driver = self::drivers::Driver::init();
    let mut rx = SEND_MESSAGE_TO_THREAD.subscribe();

    info!("Beginning tokio listen and run loop");

    /// Lock the local `client_state` for reading.
    macro_rules! read_state {
        ($name:ident => $body:expr) => {{
            let $name = client_state
                .read()
                .expect_or_log("Should be able to write to client state");
            let rv = $body;
            drop($name);
            rv
        }};
    }

    local.block_on(&runtime, async move {
        loop {
            tokio::select! {
                biased;

                // First, we check if we've received a message on the channel and respond to it if so
                msg = rx.recv() => {
                    trace!(?msg, "Received ThreadMessage");

                    match msg.expect_or_log("There should not be an error in receiving from the channel") {
                        ThreadMessage::Restart => {
                            info!(
                                "Restarting effect {:?}",
                                read_state!(state => state.effect_name.map_or("None", |x| x.effect_name()))
                            );
                            continue;
                        }
                    };
                }

                // Then, we run the effect in a loop. Most of the effect time is awaiting
                // sleeps, and control gets yielded back to `select!` while that's happening,
                // so it can respond to messages quickly
                _ = async { loop {
                    // We have to get the effect and then drop the lock so that the
                    // `handle_request()` function can actually write to the client state when the
                    // client requests an effect change
                    let effect_name = read_state!(state => state.effect_name);

                    if let Some(effect) = effect_name {
                        let effect: EffectDispatchList = effect.into();

                        effect.run(&mut driver).await;
                        driver.display_frame(FrameType::Off);

                        // Pause before looping the effect
                        // TODO: Allow custom pause time
                        tokio::time::sleep(Duration::from_millis(500)).await;

                        info!("Looping effect");
                    } else {
                        driver.display_frame(FrameType::Off);

                        // Don't send `FrameType::Off` constantly. `select!` takes control
                        // while we're awaiting anyway, so responding to a message will be fast
                        tokio::time::sleep(Duration::from_secs(1)).await;
                    }
                }} => {}
            }
        }
    });
}

/// Initialise a subscriber for tracing to log to `stdout` and a file.
fn init_tracing() {
    let appender =
        tracing_appender::rolling::daily(concat!(env!("DATA_DIR"), "/logs"), "server.log");

    let subscriber = tracing_subscriber::registry()
        .with(
            Layer::new()
                .with_writer(appender)
                .with_ansi(false)
                .with_filter(
                    EnvFilter::builder()
                        .with_default_directive(LevelFilter::DEBUG.into())
                        .parse_lossy(""),
                ),
        )
        .with(
            Layer::new()
                .with_writer(std::io::stdout)
                .with_ansi(true)
                .with_filter(EnvFilter::from_default_env().add_directive(LevelFilter::INFO.into())),
        );

    tracing::subscriber::set_global_default(subscriber)
        .expect_or_log("Setting the global default for tracing should be okay");
}

/// Run the server asynchronously.
async fn run_server(client_state: WrappedClientState) {
    info!(port = env!("PORT"), "Initialising server");

    let listener = TcpListener::bind(concat!("localhost:", env!("PORT")))
        .await
        .expect_or_log("Unable to start TcpListener");

    // Save the effect config every 10 seconds
    thread::Builder::new()
        .name("client-state-save-config".to_string())
        .spawn({
            let state = client_state.clone();
            move || loop {
                state.save_config();
                thread::sleep(Duration::from_secs(10));
            }
        })
<<<<<<< HEAD
        .unwrap_or_log();
=======
        .unwrap();
>>>>>>> 3b84db0a

    thread::Builder::new()
        .name("run-effect".to_string())
        .spawn({
            let state = client_state.clone();
            move || run_effect(state)
        })
<<<<<<< HEAD
        .unwrap_or_log();
=======
        .unwrap();
>>>>>>> 3b84db0a

    info!("Server initialised");

    while let Ok((socket, addr)) = listener.accept().await {
        let client_state = client_state.clone();
        tokio::spawn(async move {
            match handle_connection(socket, addr, client_state).await {
                Ok(_) => (),
                Err(e) => error!(?e, "Error handling connection"),
            }
        });
    }
}

#[tokio::main]
#[instrument]
async fn main() {
    init_tracing();

    let client_state = WrappedClientState::new();

    tokio::select! {
        biased;

        _ = signal::ctrl_c() => {
            info!("Recieved SIGINT. Terminating");
            client_state.save_config();
            return;
        }
        _ = run_server(client_state.clone()) => {}
    }
}<|MERGE_RESOLUTION|>--- conflicted
+++ resolved
@@ -98,30 +98,6 @@
     }
 }
 
-<<<<<<< HEAD
-/// Create a header that will allow the client to function properly without CORS getting in the way.
-fn no_cors_header() -> Header {
-    Header {
-        field: "Access-Control-Allow-Origin"
-            .parse()
-            .expect_or_log("This &'static str should parse just fine"),
-        value: "*"
-            .parse()
-            .expect_or_log("This &'static str should parse just fine"),
-    }
-}
-
-#[instrument(skip_all, fields(addr = ?req.remote_addr()))]
-fn handle_request(mut req: Request, client_state: &WrappedClientState) -> Result<()> {
-    trace!(?req, "Received a new request");
-
-    let mut body = String::new();
-    req.as_reader().read_to_string(&mut body)?;
-    let msg: ClientToServerMsg = ron::from_str(&body)?;
-
-    trace!(?msg);
-
-=======
 /// Handle a single connection.
 #[instrument(skip_all, fields(?addr))]
 async fn handle_connection(
@@ -129,7 +105,6 @@
     addr: SocketAddr,
     client_state: WrappedClientState,
 ) -> Result<()> {
->>>>>>> 3b84db0a
     /// Lock the local `client_state` for writing.
     macro_rules! write_state {
         ($name:ident => $body:expr) => {{
@@ -166,18 +141,6 @@
                 .expect_or_log("Should be able to send message down tx")
         };
 
-<<<<<<< HEAD
-    /// Send an `UpdateClientState` response.
-    macro_rules! respond_update_client_state {
-        () => {
-            req.respond(
-                Response::from_string(
-                    ron::to_string(&ServerToClientMsg::UpdateClientState(read_state!().clone()))
-                        .expect_or_log(EXPECT_SERIALIZE_MSG),
-                )
-                .with_header(no_cors_header()),
-            )?
-=======
         let bytes = match msg {
             tungstenite::Message::Binary(bytes) => bytes,
             _ => {
@@ -187,7 +150,6 @@
                     ),
                 ))
             }
->>>>>>> 3b84db0a
         };
 
         let msg: ClientToServerMsg = match bincode::deserialize(&bytes) {
@@ -393,11 +355,7 @@
                 thread::sleep(Duration::from_secs(10));
             }
         })
-<<<<<<< HEAD
         .unwrap_or_log();
-=======
-        .unwrap();
->>>>>>> 3b84db0a
 
     thread::Builder::new()
         .name("run-effect".to_string())
@@ -405,11 +363,7 @@
             let state = client_state.clone();
             move || run_effect(state)
         })
-<<<<<<< HEAD
         .unwrap_or_log();
-=======
-        .unwrap();
->>>>>>> 3b84db0a
 
     info!("Server initialised");
 
